//! # Currency System Integration Tests
//!
//! These tests verify the behavior of the currency system, ensuring that
//! consumption logic works as expected within a minimal Bevy app environment.

use metabolistic3d::molecules::{
<<<<<<< HEAD
    try_consume_currency, ATP, CarbonSkeletons, CurrencyPlugin, ReducingPower, CurrencyResource
=======
    try_consume_currency, ATP, CarbonSkeletons, Currency, CurrencyPlugin, ReducingPower,
    FreeFattyAcids, StorageBeads, LipidToxicityThreshold, CellMass, PolyMer
>>>>>>> d7dcda96
};
use metabolistic3d::MetabolisticApp;
use bevy::prelude::*;

/// A system that simulates a block consuming a fixed amount of ATP on every update.
fn atp_consuming_system(atp: ResMut<ATP>) {
    // This system represents a metabolic block that requires 10 ATP per cycle.
    if try_consume_currency(atp, 10.0, "AtpConsumer") {
        // Successfully consumed ATP
    }
}

/// Tests that a currency (ATP) decreases when consumed and never goes below zero.
#[test]
fn test_atp_consumption_decreases_resource() {
    // --- Setup ---
    // Create a headless app with the necessary plugins and systems.
    let mut app = MetabolisticApp::new_headless();
    app.add_systems(Update, atp_consuming_system);

    // Initialize ATP with a starting amount.
    app.world_mut().insert_resource(ATP(100.0));

    // --- Initial State Verification ---
    let initial_atp = app.world().resource::<ATP>().amount();
    assert_eq!(initial_atp, 100.0, "Initial ATP should be 100.0");

    // --- Run Simulation (1st update) ---
    app.update();

    // --- Verification after 1st update ---
    let atp_after_1_update = app.world().resource::<ATP>().amount();
    assert_eq!(
        atp_after_1_update, 90.0,
        "ATP should decrease by 10 after one update"
    );

    // --- Run Simulation (multiple updates) ---
    // Run the app for 5 more updates.
    for _ in 0..5 {
        app.update();
    }

    // --- Verification after 6 total updates ---
    let atp_after_6_updates = app.world().resource::<ATP>().amount();
    assert_eq!(
        atp_after_6_updates, 40.0,
        "ATP should be 40.0 after 6 total updates (100 - 6*10)"
    );

    // --- Run until depletion ---
    // Run the app for 4 more updates to completely deplete the ATP.
    for _ in 0..4 {
        app.update();
    }

    // --- Verification of depletion ---
    let atp_after_10_updates = app.world().resource::<ATP>().amount();
    assert_eq!(
        atp_after_10_updates, 0.0,
        "ATP should be fully depleted to 0.0"
    );

    // --- Verification of non-negative currency ---
    // Run the app one more time to ensure ATP doesn't go below zero.
    app.update();
    let atp_after_depletion = app.world().resource::<ATP>().amount();
    assert_eq!(
        atp_after_depletion, 0.0,
        "ATP should not become negative after depletion"
    );
}

/// Tests that consumption fails when the requested amount exceeds the available currency.
#[test]
fn test_consumption_fails_on_insufficient_funds() {
    // --- Setup ---
    let mut app = App::new();
    app.add_plugins(CurrencyPlugin);
    app.world_mut().insert_resource(ReducingPower(5.0));

    fn test_system(power: ResMut<ReducingPower>) {
        // This will fail, but shouldn't panic. The function returns false.
        let _ = try_consume_currency(power, 10.0, "TestConsumer");
    }
    app.add_systems(Update, test_system);

    // --- Run system ---
    app.update();

    // --- Verification ---
    // Verify that the resource amount remains unchanged.
    let power_after_failed_attempt = app.world().resource::<ReducingPower>().amount();
    assert_eq!(
        power_after_failed_attempt, 5.0,
        "ReducingPower amount should not change after a failed consumption"
    );
}

/// Tests that attempting to consume a negative amount of currency is not allowed.
#[test]
fn test_cannot_consume_negative_currency() {
    // --- Setup ---
    let mut app = App::new();
    app.add_plugins(CurrencyPlugin);
    app.world_mut().insert_resource(CarbonSkeletons(50.0));

    fn test_system(skeletons: ResMut<CarbonSkeletons>) {
        let _ = try_consume_currency(skeletons, -10.0, "NegativeConsumer");
    }
    app.add_systems(Update, test_system);

    // --- Run system ---
    app.update();

    // --- Verification ---
    let amount_after_attempt = app.world().resource::<CarbonSkeletons>().amount();
    assert_eq!(
        amount_after_attempt, 50.0,
        "Currency amount should not change after attempting to consume a negative value"
    );
}

/// Tests that the polymerization system activates when FreeFattyAcids exceed the LipidToxicityThreshold.
#[test]
fn test_polymerization_on_toxicity_threshold() {
    // --- Setup ---
    let mut app = MetabolisticApp::new_headless();
    

    // Initialize resources and components
    app.world_mut().insert_resource(FreeFattyAcids(100.0));
    app.world_mut().insert_resource(StorageBeads(0.0));
    app.world_mut().insert_resource(ATP(10.0)); // Enough ATP for polymerization
    app.world_mut().insert_resource(LipidToxicityThreshold(50.0));

    // --- Initial State Verification ---
    assert_eq!(app.world().resource::<FreeFattyAcids>().0, 100.0);
    assert_eq!(app.world().resource::<StorageBeads>().0, 0.0);

    // --- Run Simulation ---
    println!("FreeFattyAcids before update: {}", app.world().resource::<FreeFattyAcids>().0);
    app.update();
    println!("FreeFattyAcids after update: {}", app.world().resource::<FreeFattyAcids>().0);

    // --- Verification ---
    // Expected FFA after polymerization: 100 (initial) - 20 (poly_rate) = 80
    // Expected StorageBeads: 0 (initial) + 20 (poly_rate) = 20
    assert_eq!(app.world().resource::<FreeFattyAcids>().0, 80.0);
    assert_eq!(app.world().resource::<StorageBeads>().0, 20.0);
}

/// Tests the interaction between polymerization and lipolysis systems.
/// This reproduces the original issue where both systems run simultaneously.
#[test]
fn test_polymerization_with_lipolysis_entity() {
    // --- Setup ---
    let mut app = MetabolisticApp::new_headless();
    
    // Initialize resources
    app.world_mut().insert_resource(FreeFattyAcids(100.0));
    app.world_mut().insert_resource(StorageBeads(10.0)); // Some existing beads
    app.world_mut().insert_resource(ATP(10.0));
    app.world_mut().insert_resource(LipidToxicityThreshold(50.0));

    // Spawn an entity with PolyMer component (this enables lipolysis)
    app.world_mut().spawn((
        CellMass { base: 1.0, extra: 0.0 },
        PolyMer {
            capacity: 100.0,
            target_fill: 50.0,
            poly_rate: 20.0,
            lipo_rate: 5.0, // This will add 5.0 FFA back
        },
    ));

    // --- Initial State Verification ---
    assert_eq!(app.world().resource::<FreeFattyAcids>().0, 100.0);
    assert_eq!(app.world().resource::<StorageBeads>().0, 10.0);

    // --- Run Simulation ---
    println!("FreeFattyAcids before update: {}", app.world().resource::<FreeFattyAcids>().0);
    println!("StorageBeads before update: {}", app.world().resource::<StorageBeads>().0);
    app.update();
    println!("FreeFattyAcids after update: {}", app.world().resource::<FreeFattyAcids>().0);
    println!("StorageBeads after update: {}", app.world().resource::<StorageBeads>().0);

    // --- Expected behavior after fix: Only polymerization runs ---
    // Polymerization: 100 - 20 = 80 FFA, +20 StorageBeads
    // Lipolysis: DOES NOT RUN because FFA (80) > threshold (50)
    // Net result: 80 FFA, 30 StorageBeads
    
    // This test verifies the fix prevents conflicting system execution
    assert_eq!(app.world().resource::<FreeFattyAcids>().0, 80.0);
    assert_eq!(app.world().resource::<StorageBeads>().0, 30.0);
}

/// Tests that lipolysis works correctly when FreeFattyAcids are below the toxicity threshold.
#[test]
fn test_lipolysis_when_safe() {
    // --- Setup ---
    let mut app = MetabolisticApp::new_headless();
    
    // Initialize resources - FFA below threshold
    app.world_mut().insert_resource(FreeFattyAcids(30.0)); // Below threshold of 50
    app.world_mut().insert_resource(StorageBeads(20.0)); // Some beads to mobilize
    app.world_mut().insert_resource(ATP(10.0));
    app.world_mut().insert_resource(LipidToxicityThreshold(50.0));

    // Spawn an entity with PolyMer component
    app.world_mut().spawn((
        CellMass { base: 1.0, extra: 10.0 },
        PolyMer {
            capacity: 100.0,
            target_fill: 50.0,
            poly_rate: 20.0,
            lipo_rate: 5.0,
        },
    ));

    // --- Initial State Verification ---
    assert_eq!(app.world().resource::<FreeFattyAcids>().0, 30.0);
    assert_eq!(app.world().resource::<StorageBeads>().0, 20.0);

    // --- Run Simulation ---
    app.update();

    // --- Verification ---
    // Polymerization: DOES NOT RUN because FFA (30) < threshold (50)
    // Lipolysis: 30 + 5 = 35 FFA, 20 - 5 = 15 StorageBeads
    assert_eq!(app.world().resource::<FreeFattyAcids>().0, 35.0);
    assert_eq!(app.world().resource::<StorageBeads>().0, 15.0);
}<|MERGE_RESOLUTION|>--- conflicted
+++ resolved
@@ -4,12 +4,8 @@
 //! consumption logic works as expected within a minimal Bevy app environment.
 
 use metabolistic3d::molecules::{
-<<<<<<< HEAD
-    try_consume_currency, ATP, CarbonSkeletons, CurrencyPlugin, ReducingPower, CurrencyResource
-=======
-    try_consume_currency, ATP, CarbonSkeletons, Currency, CurrencyPlugin, ReducingPower,
+    try_consume_currency, ATP, CarbonSkeletons, CurrencyPlugin, ReducingPower, CurrencyResource,
     FreeFattyAcids, StorageBeads, LipidToxicityThreshold, CellMass, PolyMer
->>>>>>> d7dcda96
 };
 use metabolistic3d::MetabolisticApp;
 use bevy::prelude::*;
