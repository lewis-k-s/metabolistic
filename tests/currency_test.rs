//! # Currency System Integration Tests
//!
//! These tests verify the behavior of the currency system, ensuring that
//! consumption logic works as expected within a minimal Bevy app environment.

use metabolistic3d::molecules::{
<<<<<<< HEAD
    try_consume_currency, ATP, CarbonSkeletons, CurrencyPlugin, ReducingPower, CurrencyResource,
    FreeFattyAcids, StorageBeads, LipidToxicityThreshold, CellMass, PolyMer
=======
    try_consume_currency, ATP, CarbonSkeletons, Currency, CurrencyPlugin, ReducingPower, Pyruvate, OrganicWaste
>>>>>>> 1ad571d4
};
use metabolistic3d::MetabolisticApp;
use bevy::prelude::*;










/// A system that simulates a block consuming a fixed amount of ATP on every update.
fn atp_consuming_system(atp: ResMut<ATP>) {
    // This system represents a metabolic block that requires 10 ATP per cycle.
    if try_consume_currency(atp, 10.0, "AtpConsumer") {
        // Successfully consumed ATP
    }
}

/// Tests that a currency (ATP) decreases when consumed and never goes below zero.
#[test]
fn test_atp_consumption_decreases_resource() {
    // --- Setup ---
    // Create a headless app with the necessary plugins and systems.
    let mut app = MetabolisticApp::new_headless();
    app.add_systems(Update, atp_consuming_system);

    // Initialize ATP with a starting amount.
    app.world_mut().insert_resource(ATP(100.0));

    // --- Initial State Verification ---
    let initial_atp = app.world().resource::<ATP>().amount();
    assert_eq!(initial_atp, 100.0, "Initial ATP should be 100.0");

    // --- Run Simulation (1st update) ---
    app.update();

    // --- Verification after 1st update ---
    let atp_after_1_update = app.world().resource::<ATP>().amount();
    assert_eq!(
        atp_after_1_update, 90.0,
        "ATP should decrease by 10 after one update"
    );

    // --- Run Simulation (multiple updates) ---
    // Run the app for 5 more updates.
    for _ in 0..5 {
        app.update();
    }

    // --- Verification after 6 total updates ---
    let atp_after_6_updates = app.world().resource::<ATP>().amount();
    assert_eq!(
        atp_after_6_updates, 40.0,
        "ATP should be 40.0 after 6 total updates (100 - 6*10)"
    );

    // --- Run until depletion ---
    // Run the app for 4 more updates to completely deplete the ATP.
    for _ in 0..4 {
        app.update();
    }

    // --- Verification of depletion ---
    let atp_after_10_updates = app.world().resource::<ATP>().amount();
    assert_eq!(
        atp_after_10_updates, 0.0,
        "ATP should be fully depleted to 0.0"
    );

    // --- Verification of non-negative currency ---
    // Run the app one more time to ensure ATP doesn't go below zero.
    app.update();
    let atp_after_depletion = app.world().resource::<ATP>().amount();
    assert_eq!(
        atp_after_depletion, 0.0,
        "ATP should not become negative after depletion"
    );
}

/// Tests that consumption fails when the requested amount exceeds the available currency.
#[test]
fn test_consumption_fails_on_insufficient_funds() {
    // --- Setup ---
    let mut app = App::new();
    app.add_plugins(CurrencyPlugin);
    app.world_mut().insert_resource(ReducingPower(5.0));

    fn test_system(power: ResMut<ReducingPower>) {
        // This will fail, but shouldn't panic. The function returns false.
        let _ = try_consume_currency(power, 10.0, "TestConsumer");
    }
    app.add_systems(Update, test_system);

    // --- Run system ---
    app.update();

    // --- Verification ---
    // Verify that the resource amount remains unchanged.
    let power_after_failed_attempt = app.world().resource::<ReducingPower>().amount();
    assert_eq!(
        power_after_failed_attempt, 5.0,
        "ReducingPower amount should not change after a failed consumption"
    );
}

/// Tests that attempting to consume a negative amount of currency is not allowed.
#[test]
fn test_cannot_consume_negative_currency() {
    // --- Setup ---
    let mut app = App::new();
    app.add_plugins(CurrencyPlugin);
    app.world_mut().insert_resource(CarbonSkeletons(50.0));

    fn test_system(skeletons: ResMut<CarbonSkeletons>) {
        let _ = try_consume_currency(skeletons, -10.0, "NegativeConsumer");
    }
    app.add_systems(Update, test_system);

    // --- Run system ---
    app.update();

    // --- Verification ---
    let amount_after_attempt = app.world().resource::<CarbonSkeletons>().amount();
    assert_eq!(
        amount_after_attempt, 50.0,
        "Currency amount should not change after attempting to consume a negative value"
    );
}

/// Tests that the polymerization system activates when FreeFattyAcids exceed the LipidToxicityThreshold.
#[test]
fn test_polymerization_on_toxicity_threshold() {
    // --- Setup ---
    let mut app = MetabolisticApp::new_headless();
    

    // Initialize resources and components
    app.world_mut().insert_resource(FreeFattyAcids(100.0));
    app.world_mut().insert_resource(StorageBeads(0.0));
    app.world_mut().insert_resource(ATP(10.0)); // Enough ATP for polymerization
    app.world_mut().insert_resource(LipidToxicityThreshold(50.0));

    // --- Initial State Verification ---
    assert_eq!(app.world().resource::<FreeFattyAcids>().0, 100.0);
    assert_eq!(app.world().resource::<StorageBeads>().0, 0.0);

    // --- Run Simulation ---
    println!("FreeFattyAcids before update: {}", app.world().resource::<FreeFattyAcids>().0);
    app.update();
    println!("FreeFattyAcids after update: {}", app.world().resource::<FreeFattyAcids>().0);

    // --- Verification ---
    // Expected FFA after polymerization: 100 (initial) - 20 (poly_rate) = 80
    // Expected StorageBeads: 0 (initial) + 20 (poly_rate) = 20
    assert_eq!(app.world().resource::<FreeFattyAcids>().0, 80.0);
    assert_eq!(app.world().resource::<StorageBeads>().0, 20.0);
}

/// Tests the interaction between polymerization and lipolysis systems.
/// This reproduces the original issue where both systems run simultaneously.
#[test]
fn test_polymerization_with_lipolysis_entity() {
    // --- Setup ---
    let mut app = MetabolisticApp::new_headless();
    
    // Initialize resources
    app.world_mut().insert_resource(FreeFattyAcids(100.0));
    app.world_mut().insert_resource(StorageBeads(10.0)); // Some existing beads
    app.world_mut().insert_resource(ATP(10.0));
    app.world_mut().insert_resource(LipidToxicityThreshold(50.0));

    // Spawn an entity with PolyMer component (this enables lipolysis)
    app.world_mut().spawn((
        CellMass { base: 1.0, extra: 0.0 },
        PolyMer {
            capacity: 100.0,
            target_fill: 50.0,
            poly_rate: 20.0,
            lipo_rate: 5.0, // This will add 5.0 FFA back
        },
    ));

    // --- Initial State Verification ---
    assert_eq!(app.world().resource::<FreeFattyAcids>().0, 100.0);
    assert_eq!(app.world().resource::<StorageBeads>().0, 10.0);

    // --- Run Simulation ---
    println!("FreeFattyAcids before update: {}", app.world().resource::<FreeFattyAcids>().0);
    println!("StorageBeads before update: {}", app.world().resource::<StorageBeads>().0);
    app.update();
    println!("FreeFattyAcids after update: {}", app.world().resource::<FreeFattyAcids>().0);
    println!("StorageBeads after update: {}", app.world().resource::<StorageBeads>().0);

    // --- Expected behavior after fix: Only polymerization runs ---
    // Polymerization: 100 - 20 = 80 FFA, +20 StorageBeads
    // Lipolysis: DOES NOT RUN because FFA (80) > threshold (50)
    // Net result: 80 FFA, 30 StorageBeads
    
    // This test verifies the fix prevents conflicting system execution
    assert_eq!(app.world().resource::<FreeFattyAcids>().0, 80.0);
    assert_eq!(app.world().resource::<StorageBeads>().0, 30.0);
}

/// Tests that lipolysis works correctly when FreeFattyAcids are below the toxicity threshold.
#[test]
fn test_lipolysis_when_safe() {
    // --- Setup ---
    let mut app = MetabolisticApp::new_headless();
    
    // Initialize resources - FFA below threshold
    app.world_mut().insert_resource(FreeFattyAcids(30.0)); // Below threshold of 50
    app.world_mut().insert_resource(StorageBeads(20.0)); // Some beads to mobilize
    app.world_mut().insert_resource(ATP(10.0));
    app.world_mut().insert_resource(LipidToxicityThreshold(50.0));

    // Spawn an entity with PolyMer component
    app.world_mut().spawn((
        CellMass { base: 1.0, extra: 10.0 },
        PolyMer {
            capacity: 100.0,
            target_fill: 50.0,
            poly_rate: 20.0,
            lipo_rate: 5.0,
        },
    ));

    // --- Initial State Verification ---
    assert_eq!(app.world().resource::<FreeFattyAcids>().0, 30.0);
    assert_eq!(app.world().resource::<StorageBeads>().0, 20.0);

    // --- Run Simulation ---
    app.update();

    // --- Verification ---
    // Polymerization: DOES NOT RUN because FFA (30) < threshold (50)
    // Lipolysis: 30 + 5 = 35 FFA, 20 - 5 = 15 StorageBeads
    assert_eq!(app.world().resource::<FreeFattyAcids>().0, 35.0);
    assert_eq!(app.world().resource::<StorageBeads>().0, 15.0);
}<|MERGE_RESOLUTION|>--- conflicted
+++ resolved
@@ -4,12 +4,8 @@
 //! consumption logic works as expected within a minimal Bevy app environment.
 
 use metabolistic3d::molecules::{
-<<<<<<< HEAD
     try_consume_currency, ATP, CarbonSkeletons, CurrencyPlugin, ReducingPower, CurrencyResource,
-    FreeFattyAcids, StorageBeads, LipidToxicityThreshold, CellMass, PolyMer
-=======
-    try_consume_currency, ATP, CarbonSkeletons, Currency, CurrencyPlugin, ReducingPower, Pyruvate, OrganicWaste
->>>>>>> 1ad571d4
+    FreeFattyAcids, StorageBeads, LipidToxicityThreshold, CellMass, PolyMer, Pyruvate, OrganicWaste
 };
 use metabolistic3d::MetabolisticApp;
 use bevy::prelude::*;
