use crate::{camera, player, GameState};
use avian3d::prelude::*;
<<<<<<< HEAD
use bevy::prelude::*;
=======
use crate::{GameState, player, camera};
use crate::blocks::genome::BlockKind;
>>>>>>> b3fe6d4e

/// 3D rolling scene plugin
pub struct Scene3DPlugin;

impl Plugin for Scene3DPlugin {
    fn build(&self, app: &mut App) {
        app.add_systems(OnEnter(GameState::Scene3D), setup_3d_scene)
            // Player and camera systems are handled by their respective plugins
            .add_systems(OnExit(GameState::Scene3D), cleanup_3d_scene)
            // Add 3D-specific plugins
            .add_plugins(player::PlayerPlugin);
    }
}

/// Marker component for 3D scene entities
#[derive(Component)]
struct Scene3DEntity;

/// Marker component for 3D camera
#[derive(Component)]
struct Camera3D;

/// Setup the 3D rolling scene
fn setup_3d_scene(
    mut commands: Commands,
    mut meshes: ResMut<Assets<Mesh>>,
    mut materials: ResMut<Assets<StandardMaterial>>,
) {
    info!("Setting up 3D rolling scene");

    // Create the floor
    let floor_size = 500.0;
    commands.spawn((
        Mesh3d(meshes.add(Plane3d::default().mesh().size(floor_size, floor_size))),
        MeshMaterial3d(materials.add(Color::srgb(0.3, 0.5, 0.3))),
        Transform::from_xyz(0.0, 0.0, 0.0),
        RigidBody::Static,
        Collider::cuboid(floor_size / 2.0, 0.1, floor_size / 2.0),
        Friction {
            dynamic_coefficient: 1.0,
            static_coefficient: 1.0,
            combine_rule: CoefficientCombine::Multiply,
        },
        Scene3DEntity,
    ));

    // Add lighting
    commands.spawn((
        PointLight {
            intensity: 1_000_000.0,
            shadows_enabled: true,
            ..default()
        },
        Transform::from_xyz(4.0, 8.0, 4.0),
        Scene3DEntity,
    ));

    commands.insert_resource(AmbientLight {
        color: Color::WHITE,
        brightness: 500.0,
    });

    // Spawn the 3D camera
    let camera_entity = camera::spawn_3d_camera(&mut commands);
    commands
        .entity(camera_entity)
        .insert((Camera3D, Scene3DEntity));

    // Spawn initial metabolic block entities for this scene
<<<<<<< HEAD
    let sugar_entity = crate::blocks::genome::spawn_metabolic_block(
        &mut commands,
        crate::blocks::genome::BlockKind::SugarCatabolism,
    );
    let fermentation_entity =
        crate::blocks::genome::spawn_metabolic_block(&mut commands, crate::blocks::genome::BlockKind::Fermentation);
    let amino_entity = crate::blocks::genome::spawn_metabolic_block(
        &mut commands,
        crate::blocks::genome::BlockKind::AminoAcidBiosynthesis,
    );

=======
    let sugar_entity = crate::blocks::genome::spawn_metabolic_block(&mut commands, BlockKind::SugarCatabolism);
    let fermentation_entity = crate::blocks::genome::spawn_metabolic_block(&mut commands, BlockKind::Fermentation);
    let amino_entity = crate::blocks::genome::spawn_metabolic_block(&mut commands, BlockKind::AminoAcidBiosynthesis);
    
>>>>>>> b3fe6d4e
    // Mark them as part of this scene for cleanup
    commands.entity(sugar_entity).insert(Scene3DEntity);
    commands.entity(fermentation_entity).insert(Scene3DEntity);
    commands.entity(amino_entity).insert(Scene3DEntity);

    info!("3D scene setup complete");
    info!("Controls:");
    info!("  WASD - Move player");
    info!("  Mouse - Look around");
    info!("  Space - Jump");
    info!("  Escape - Return to menu");
}

/// Clean up 3D scene entities when leaving
fn cleanup_3d_scene(
    mut commands: Commands,
    scene_entities: Query<Entity, With<Scene3DEntity>>,
    player_entities: Query<Entity, With<player::Player>>,
    camera_entities: Query<Entity, With<Camera3D>>,
) {
    info!("Cleaning up 3D scene");

    // Remove scene-specific entities (including cameras)
    for entity in scene_entities.iter() {
        commands.entity(entity).despawn_recursive();
    }

    // Remove player entities
    for entity in player_entities.iter() {
        commands.entity(entity).despawn_recursive();
    }

    // Remove any remaining cameras (safety check)
    for entity in camera_entities.iter() {
        commands.entity(entity).despawn_recursive();
    }
}<|MERGE_RESOLUTION|>--- conflicted
+++ resolved
@@ -1,11 +1,7 @@
 use crate::{camera, player, GameState};
 use avian3d::prelude::*;
-<<<<<<< HEAD
 use bevy::prelude::*;
-=======
-use crate::{GameState, player, camera};
 use crate::blocks::genome::BlockKind;
->>>>>>> b3fe6d4e
 
 /// 3D rolling scene plugin
 pub struct Scene3DPlugin;
@@ -75,24 +71,9 @@
         .insert((Camera3D, Scene3DEntity));
 
     // Spawn initial metabolic block entities for this scene
-<<<<<<< HEAD
-    let sugar_entity = crate::blocks::genome::spawn_metabolic_block(
-        &mut commands,
-        crate::blocks::genome::BlockKind::SugarCatabolism,
-    );
-    let fermentation_entity =
-        crate::blocks::genome::spawn_metabolic_block(&mut commands, crate::blocks::genome::BlockKind::Fermentation);
-    let amino_entity = crate::blocks::genome::spawn_metabolic_block(
-        &mut commands,
-        crate::blocks::genome::BlockKind::AminoAcidBiosynthesis,
-    );
-
-=======
     let sugar_entity = crate::blocks::genome::spawn_metabolic_block(&mut commands, BlockKind::SugarCatabolism);
     let fermentation_entity = crate::blocks::genome::spawn_metabolic_block(&mut commands, BlockKind::Fermentation);
     let amino_entity = crate::blocks::genome::spawn_metabolic_block(&mut commands, BlockKind::AminoAcidBiosynthesis);
-    
->>>>>>> b3fe6d4e
     // Mark them as part of this scene for cleanup
     commands.entity(sugar_entity).insert(Scene3DEntity);
     commands.entity(fermentation_entity).insert(Scene3DEntity);
