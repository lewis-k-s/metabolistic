use avian3d::prelude::*;
use bevy::prelude::*;
use bevy::state::app::StatesPlugin;

// Import all modules
<<<<<<< HEAD
=======
pub mod blocks;
>>>>>>> b3fe6d4e
pub mod camera;
pub mod debug;
pub mod dev_tools;
pub mod blocks;

pub mod inspector;
<<<<<<< HEAD
=======
pub mod molecules;
>>>>>>> b3fe6d4e
pub mod player;
pub mod scenes;
pub mod shared;

/// Game states for scene management
#[derive(States, Debug, Clone, PartialEq, Eq, Hash, Default)]
pub enum GameState {
    #[default]
    MainMenu,
    Scene3D,
    Scene2D,
    GenomeEditing,
}

/// Main app configuration
pub struct MetabolisticApp;

impl MetabolisticApp {
    pub fn new() -> App {
        let mut app = App::new();

        app.add_plugins(DefaultPlugins)
            .add_plugins(PhysicsPlugins::default())
            .add_plugins(PhysicsDebugPlugin::default())
            // State management
            .init_state::<GameState>()
            // Shared systems (available in all states)
<<<<<<< HEAD
            .add_plugins(blocks::genome::GenomePlugin)
=======
            .add_plugins(molecules::CurrencyPlugin)
            .add_plugins(blocks::genome::GenomePlugin)
            .add_plugins(blocks::fermentation::FermentationPlugin)
>>>>>>> b3fe6d4e
            .add_plugins(dev_tools::plugin)
            .add_plugins(debug::plugin)
            .add_plugins(inspector::plugin)
            // Camera systems that work with any scene type
            .add_plugins(camera::CameraSystemsPlugin)
            // Scene-specific plugins
            .add_plugins(scenes::menu::MainMenuPlugin)
            .add_plugins(scenes::scene_3d::Scene3DPlugin)
            .add_plugins(scenes::scene_2d::Scene2DPlugin)
            .add_plugins(scenes::genome_edit::GenomeEditPlugin)
            // Shared systems that run in multiple states
            .add_systems(Startup, shared::setup_shared_resources)
            .add_systems(
                Update,
                (shared::state_transition_input, shared::genome_demo_system),
            );

        app
    }

    /// Create a headless app for testing (no graphics, no windowing)
    pub fn new_headless() -> App {
        let mut app = App::new();

        app
            // Use minimal plugins for testing - no windowing, no graphics
            .add_plugins(MinimalPlugins)
            .add_plugins(AssetPlugin::default())
            .add_plugins(StatesPlugin)
            // State management
            .init_state::<GameState>()
            // Only add plugins that don't require graphics/windowing
<<<<<<< HEAD
            .add_plugins(blocks::genome::GenomePlugin)
=======
            .add_plugins(molecules::CurrencyPlugin)
            .add_plugins(blocks::genome::GenomePlugin)
            .add_plugins(blocks::fermentation::FermentationPlugin)
>>>>>>> b3fe6d4e
            // Only add shared systems that don't require input
            .add_systems(Startup, shared::setup_shared_resources);

        app
    }
}

#[cfg(test)]
mod tests {
    use super::*;

    #[test]
    fn test_app_creation() {
        // Test that we can create the app without panicking
        let app = MetabolisticApp::new_headless();
        // Verify the app has a world (basic validity check)
        assert!(app.world().entities().len() >= 0);
    }

    #[test]
    fn test_app_has_required_plugins() {
        let app = MetabolisticApp::new_headless();

        // Verify the app has the expected structure
        // This test ensures the basic setup doesn't panic and has a valid world
        assert!(app.world().entities().len() >= 0);
        assert!(
            app.world().contains_resource::<State<GameState>>(),
            "GameState should be initialized"
        );
    }

    #[test]
    fn test_app_states_initialized() {
        let app = MetabolisticApp::new_headless();

        // Verify that GameState is properly initialized
        // The app should have state management configured
        assert!(
            app.world().contains_resource::<State<GameState>>(),
            "GameState should be initialized"
        );
    }

    #[test]
    fn test_headless_startup() {
        // Test that headless mode can handle startup cycles
        let mut app = MetabolisticApp::new_headless();

        // Run startup systems
        app.update();

        // Verify app is still valid after startup
        assert!(app.world().entities().len() >= 0);
        assert!(
            app.world().contains_resource::<State<GameState>>(),
            "GameState should be initialized"
        );
    }
}<|MERGE_RESOLUTION|>--- conflicted
+++ resolved
@@ -2,21 +2,13 @@
 use bevy::prelude::*;
 use bevy::state::app::StatesPlugin;
 
-// Import all modules
-<<<<<<< HEAD
-=======
+pub mod inspector;
 pub mod blocks;
->>>>>>> b3fe6d4e
 pub mod camera;
 pub mod debug;
 pub mod dev_tools;
-pub mod blocks;
 
-pub mod inspector;
-<<<<<<< HEAD
-=======
 pub mod molecules;
->>>>>>> b3fe6d4e
 pub mod player;
 pub mod scenes;
 pub mod shared;
@@ -44,13 +36,9 @@
             // State management
             .init_state::<GameState>()
             // Shared systems (available in all states)
-<<<<<<< HEAD
-            .add_plugins(blocks::genome::GenomePlugin)
-=======
             .add_plugins(molecules::CurrencyPlugin)
             .add_plugins(blocks::genome::GenomePlugin)
             .add_plugins(blocks::fermentation::FermentationPlugin)
->>>>>>> b3fe6d4e
             .add_plugins(dev_tools::plugin)
             .add_plugins(debug::plugin)
             .add_plugins(inspector::plugin)
@@ -83,13 +71,9 @@
             // State management
             .init_state::<GameState>()
             // Only add plugins that don't require graphics/windowing
-<<<<<<< HEAD
-            .add_plugins(blocks::genome::GenomePlugin)
-=======
             .add_plugins(molecules::CurrencyPlugin)
             .add_plugins(blocks::genome::GenomePlugin)
             .add_plugins(blocks::fermentation::FermentationPlugin)
->>>>>>> b3fe6d4e
             // Only add shared systems that don't require input
             .add_systems(Startup, shared::setup_shared_resources);
 
