use avian3d::prelude::*;
use bevy::prelude::*;
use bevy::state::app::StatesPlugin;

pub mod inspector;
pub mod blocks;
pub mod camera;
pub mod debug;
pub mod dev_tools;

pub mod molecules;
pub mod player;
pub mod scenes;
pub mod shared;
pub mod metabolism;

/// Game states for scene management
#[derive(States, Debug, Clone, PartialEq, Eq, Hash, Default)]
pub enum GameState {
    #[default]
    MainMenu,
    Scene3D,
    Scene2D,
    GenomeEditing,
}

/// Main app configuration
pub struct MetabolisticApp;

impl MetabolisticApp {
    pub fn new() -> App {
        let mut app = App::new();

        app.add_plugins(DefaultPlugins)
            .add_plugins(PhysicsPlugins::default())
            .add_plugins(PhysicsDebugPlugin::default())
            // State management
            .init_state::<GameState>()
            // Shared systems (available in all states)
            .add_plugins(molecules::CurrencyPlugin)
            .add_plugins(blocks::genome::GenomePlugin)
            .add_plugins(blocks::fermentation::FermentationPlugin)
<<<<<<< HEAD
            .add_plugins(blocks::fat_storage::FatStoragePlugin)
            .add_plugins(metabolism::MetabolicFlowPlugin)
=======
            .add_plugins(blocks::vesicle_export::VesicleExportPlugin)
>>>>>>> 1ad571d4
            .add_plugins(dev_tools::plugin)
            .add_plugins(debug::plugin)
            .add_plugins(inspector::plugin)
            // Camera systems that work with any scene type
            .add_plugins(camera::CameraSystemsPlugin)
            // Scene-specific plugins
            .add_plugins(scenes::menu::MainMenuPlugin)
            .add_plugins(scenes::scene_3d::Scene3DPlugin)
            .add_plugins(scenes::scene_2d::Scene2DPlugin)
            .add_plugins(scenes::genome_edit::GenomeEditPlugin)
            // Shared systems that run in multiple states
            .add_systems(Startup, shared::setup_shared_resources)
            .add_systems(
                Update,
                (shared::state_transition_input, shared::genome_demo_system),
            );

        app
    }

    /// Create a headless app for testing (no graphics, no windowing)
    pub fn new_headless() -> App {
        let mut app = App::new();

        app
            // Use minimal plugins for testing - no windowing, no graphics
            .add_plugins(MinimalPlugins)
            .add_plugins(AssetPlugin::default())
            .add_plugins(StatesPlugin)
            // State management
            .init_state::<GameState>()
            // Only add plugins that don't require graphics/windowing
            .add_plugins(molecules::CurrencyPlugin)
            .add_plugins(blocks::genome::GenomePlugin)
            .add_plugins(blocks::fermentation::FermentationPlugin)
<<<<<<< HEAD
            .add_plugins(blocks::fat_storage::FatStoragePlugin)
            .add_plugins(metabolism::MetabolicFlowPlugin)
=======
            .add_plugins(blocks::vesicle_export::VesicleExportPlugin)
>>>>>>> 1ad571d4
            // Only add shared systems that don't require input
            .add_systems(Startup, shared::setup_shared_resources);

        app
    }
}

#[cfg(test)]
mod tests {
    use super::*;

    #[test]
    fn test_app_creation() {
        // Test that we can create the app without panicking
        let app = MetabolisticApp::new_headless();
        // Verify the app has a world (basic validity check)
        assert!(app.world().entities().len() >= 0);
    }

    #[test]
    fn test_app_has_required_plugins() {
        let app = MetabolisticApp::new_headless();

        // Verify the app has the expected structure
        // This test ensures the basic setup doesn't panic and has a valid world
        assert!(app.world().entities().len() >= 0);
        assert!(
            app.world().contains_resource::<State<GameState>>(),
            "GameState should be initialized"
        );
    }

    #[test]
    fn test_app_states_initialized() {
        let app = MetabolisticApp::new_headless();

        // Verify that GameState is properly initialized
        // The app should have state management configured
        assert!(
            app.world().contains_resource::<State<GameState>>(),
            "GameState should be initialized"
        );
    }

    #[test]
    fn test_headless_startup() {
        // Test that headless mode can handle startup cycles
        let mut app = MetabolisticApp::new_headless();

        // Run startup systems
        app.update();

        // Verify app is still valid after startup
        assert!(app.world().entities().len() >= 0);
        assert!(
            app.world().contains_resource::<State<GameState>>(),
            "GameState should be initialized"
        );
    }
}<|MERGE_RESOLUTION|>--- conflicted
+++ resolved
@@ -40,12 +40,9 @@
             .add_plugins(molecules::CurrencyPlugin)
             .add_plugins(blocks::genome::GenomePlugin)
             .add_plugins(blocks::fermentation::FermentationPlugin)
-<<<<<<< HEAD
             .add_plugins(blocks::fat_storage::FatStoragePlugin)
+            .add_plugins(blocks::vesicle_export::VesicleExportPlugin)
             .add_plugins(metabolism::MetabolicFlowPlugin)
-=======
-            .add_plugins(blocks::vesicle_export::VesicleExportPlugin)
->>>>>>> 1ad571d4
             .add_plugins(dev_tools::plugin)
             .add_plugins(debug::plugin)
             .add_plugins(inspector::plugin)
@@ -81,12 +78,9 @@
             .add_plugins(molecules::CurrencyPlugin)
             .add_plugins(blocks::genome::GenomePlugin)
             .add_plugins(blocks::fermentation::FermentationPlugin)
-<<<<<<< HEAD
             .add_plugins(blocks::fat_storage::FatStoragePlugin)
+            .add_plugins(blocks::vesicle_export::VesicleExportPlugin)
             .add_plugins(metabolism::MetabolicFlowPlugin)
-=======
-            .add_plugins(blocks::vesicle_export::VesicleExportPlugin)
->>>>>>> 1ad571d4
             // Only add shared systems that don't require input
             .add_systems(Startup, shared::setup_shared_resources);
 
